--- conflicted
+++ resolved
@@ -11,15 +11,9 @@
       url='https://github.com/dronekit/dronekit-python',
       author='3D Robotics',
       install_requires=[
-<<<<<<< HEAD
-          'pymavlink>=2.0.6',
-          'monotonic>=1.3',
-          'future>=0.15.2'
-=======
           'pymavlink>=2.2.3',
           'monotonic==1.2',
           'future==0.15.2'
->>>>>>> d8cca696
       ],
       author_email='tim@3drobotics.com, kevinh@geeksville.com',
       classifiers=[
