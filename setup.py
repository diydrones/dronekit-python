--- conflicted
+++ resolved
@@ -2,12 +2,6 @@
 import os
 
 version = '2.9.2'
-<<<<<<< HEAD
-=======
-
-with open(os.path.join(os.path.dirname(__file__), 'README.md')) as f:
-    LongDescription = f.read()
->>>>>>> 34d54eb6
 
 setuptools.setup(
     name='dronekit',
