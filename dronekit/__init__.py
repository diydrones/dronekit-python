# DroneAPI module
"""
This is the API Reference for the DroneKit-Python API.

The main API is the :py:class:`Vehicle` class.
The code snippet below shows how to use :py:func:`connect` to obtain an instance of a connected vehicle:

.. code:: python

    from dronekit import connect

    # Connect to the Vehicle using "connection string" (in this case an address on network)
    vehicle = connect('127.0.0.1:14550', wait_ready=True)

:py:class:`Vehicle` provides access to vehicle *state* through python attributes
(e.g. :py:attr:`Vehicle.mode`)
and to settings/parameters though the :py:attr:`Vehicle.parameters` attribute.
Asynchronous notification on vehicle attribute changes is available by registering listeners/observers.

Vehicle movement is primarily controlled using the :py:attr:`Vehicle.armed` attribute and
:py:func:`Vehicle.simple_takeoff` and :py:attr:`Vehicle.simple_goto` in GUIDED mode.

Velocity-based movement and control over other vehicle features can be achieved using custom MAVLink messages
(:py:func:`Vehicle.send_mavlink`, :py:func:`Vehicle.message_factory`).

It is also possible to work with vehicle "missions" using the :py:attr:`Vehicle.commands` attribute, and run them in AUTO mode.

A number of other useful classes and methods are listed below.

----
"""

from __future__ import print_function
import collections
import copy
import math
import os
import platform
from queue import Queue, Empty
import re
import socket
import sys
import threading
from threading import Thread
import time
import types
<<<<<<< HEAD

import monotonic
from past.builtins import basestring
from dronekit.util import errprinter

from pymavlink import mavutil, mavwp
=======
import threading
import math
import struct
import copy
import collections
>>>>>>> 4d05c053
from pymavlink.dialects.v10 import ardupilotmega


class APIException(Exception):
    """
    Base class for DroneKit related exceptions.

    :param String message: Message string describing the exception
    """

    def __init__(self, message):
        super(APIException, self).__init__(message)


class Attitude(object):
    """
    Attitude information.

    An object of this type is returned by :py:attr:`Vehicle.attitude`.

    .. _figure_attitude:

    .. figure:: http://upload.wikimedia.org/wikipedia/commons/thumb/c/c1/Yaw_Axis_Corrected.svg/500px-Yaw_Axis_Corrected.svg.png
        :width: 400px
        :alt: Diagram showing Pitch, Roll, Yaw
        :target: http://commons.wikimedia.org/wiki/File:Yaw_Axis_Corrected.svg

        Diagram showing Pitch, Roll, Yaw (`Creative Commons <http://commons.wikimedia.org/wiki/File:Yaw_Axis_Corrected.svg>`_)

    :param pitch: Pitch in radians
    :param yaw: Yaw in radians
    :param roll: Roll in radians
    """

    def __init__(self, pitch, yaw, roll):
        self.pitch = pitch
        self.yaw = yaw
        self.roll = roll

    def __str__(self):
        fmt = '{}:pitch={pitch},yaw={yaw},roll={roll}'
        return fmt.format(self.__class__.__name__, **vars(self))


class LocationGlobal(object):
    """
    A global location object.

    The latitude and longitude are relative to the `WGS84 coordinate system <http://en.wikipedia.org/wiki/World_Geodetic_System>`_.
    The altitude is relative to mean sea-level (MSL).

    For example, a global location object with altitude 30 metres above sea level might be defined as:

    .. code:: python

       LocationGlobal(-34.364114, 149.166022, 30)

    .. todo:: FIXME: Location class - possibly add a vector3 representation.

    An object of this type is owned by :py:attr:`Vehicle.location`. See that class for information on
    reading and observing location in the global frame.

    :param lat: Latitude.
    :param lon: Longitude.
    :param alt: Altitude in meters relative to mean sea-level (MSL).
    """

    def __init__(self, lat, lon, alt=None):
        self.lat = lat
        self.lon = lon
        self.alt = alt

        # This is for backward compatibility.
        self.local_frame = None
        self.global_frame = None

    def __str__(self):
        return "LocationGlobal:lat=%s,lon=%s,alt=%s" % (self.lat, self.lon, self.alt)


class LocationGlobalRelative(object):
    """
    A global location object, with attitude relative to home location altitude.

    The latitude and longitude are relative to the `WGS84 coordinate system <http://en.wikipedia.org/wiki/World_Geodetic_System>`_.
    The altitude is relative to the *home position*.

    For example, a ``LocationGlobalRelative`` object with an altitude of 30 metres above the home location might be defined as:

    .. code:: python

       LocationGlobalRelative(-34.364114, 149.166022, 30)

    .. todo:: FIXME: Location class - possibly add a vector3 representation.

    An object of this type is owned by :py:attr:`Vehicle.location`. See that class for information on
    reading and observing location in the global-relative frame.

    :param lat: Latitude.
    :param lon: Longitude.
    :param alt: Altitude in meters (relative to the home location).
    """

    def __init__(self, lat, lon, alt=None):
        self.lat = lat
        self.lon = lon
        self.alt = alt

        # This is for backward compatibility.
        self.local_frame = None
        self.global_frame = None

    def __str__(self):
        return "LocationGlobalRelative:lat=%s,lon=%s,alt=%s" % (self.lat, self.lon, self.alt)


class LocationLocal(object):
    """
    A local location object.

    The north, east and down are relative to the EKF origin.  This is most likely the location where the vehicle was turned on.

    An object of this type is owned by :py:attr:`Vehicle.location`. See that class for information on
    reading and observing location in the local frame.

    :param north: Position north of the EKF origin in meters.
    :param east: Position east of the EKF origin in meters.
    :param down: Position down from the EKF origin in meters. (i.e. negative altitude in meters)
    """

    def __init__(self, north, east, down):
        self.north = north
        self.east = east
        self.down = down

    def __str__(self):
        return "LocationLocal:north=%s,east=%s,down=%s" % (self.north, self.east, self.down)

    def distance_home(self):
        """
        Distance away from home, in meters. Returns 3D distance if `down` is known, otherwise 2D distance.
        """

        if self.north is not None and self.east is not None:
            if self.down is not None:
                return math.sqrt(self.north**2 + self.east**2 + self.down**2) 
            else:
                return math.sqrt(self.north**2 + self.east**2)


class GPSInfo(object):
    """
    Standard information about GPS.

    If there is no GPS lock the parameters are set to ``None``.

    :param Int eph: GPS horizontal dilution of position (HDOP).
    :param Int epv: GPS vertical dilution of position (VDOP).
    :param Int fix_type: 0-1: no fix, 2: 2D fix, 3: 3D fix
    :param Int satellites_visible: Number of satellites visible.

    .. todo:: FIXME: GPSInfo class - possibly normalize eph/epv?  report fix type as string?
    """

    def __init__(self, eph, epv, fix_type, satellites_visible):
        self.eph = eph
        self.epv = epv
        self.fix_type = fix_type
        self.satellites_visible = satellites_visible

    def __str__(self):
        return "GPSInfo:fix=%s,num_sat=%s" % (self.fix_type, self.satellites_visible)


class Battery(object):
    """
    System battery information.

    An object of this type is returned by :py:attr:`Vehicle.battery`.

    :param voltage: Battery voltage in millivolts.
    :param current: Battery current, in 10 * milliamperes. ``None`` if the autopilot does not support current measurement.
    :param level: Remaining battery energy. ``None`` if the autopilot cannot estimate the remaining battery.
    """

    def __init__(self, voltage, current, level):
        self.voltage = voltage / 1000.0
        if current == -1:
            self.current = None
        else:
            self.current = current / 100.0
        if level == -1:
            self.level = None
        else:
            self.level = level

    def __str__(self):
        return "Battery:voltage={},current={},level={}".format(self.voltage, self.current,
                                                               self.level)


class Rangefinder(object):
    """
    Rangefinder readings.

    An object of this type is returned by :py:attr:`Vehicle.rangefinder`.

    :param distance: Distance (metres). ``None`` if the vehicle doesn't have a rangefinder.
    :param voltage: Voltage (volts). ``None`` if the vehicle doesn't have a rangefinder.
    """

    def __init__(self, distance, voltage):
        self.distance = distance
        self.voltage = voltage

    def __str__(self):
        return "Rangefinder: distance={}, voltage={}".format(self.distance, self.voltage)

class Version(object):
    """
    Autopilot version and type.

    An object of this type is returned by :py:attr:`Vehicle.version`.

    The version number can be read in a few different formats. To get it in a human-readable
    format, just print `vehicle.version`.  This might print something like "APM:Copter-3.3.2-rc4".

    .. versionadded:: 2.0.3

    .. py:attribute:: major

        Major version number (integer).

    .. py:attribute::minor

        Minor version number (integer).

    .. py:attribute:: patch

        Patch version number (integer).

    .. py:attribute:: release

        Release type (integer). See the enum `FIRMWARE_VERSION_TYPE <http://mavlink.org/messages/common#http://mavlink.org/messages/common#FIRMWARE_VERSION_TYPE_DEV>`_.

        This is a composite of the product release cycle stage (rc, beta etc) and the version in that cycle - e.g. 23.

    """
    def __init__(self, raw_version, autopilot_type, vehicle_type):
        self.autopilot_type = autopilot_type
        self.vehicle_type = vehicle_type
        self.raw_version = raw_version
        if(raw_version == None):
            self.major = None
            self.minor = None
            self.patch = None
            self.release = None
        else:
            self.major   = raw_version >> 24 & 0xFF
            self.minor   = raw_version >> 16 & 0xFF
            self.patch   = raw_version >> 8  & 0xFF
            self.release = raw_version & 0xFF

    def is_stable(self):
        """
        Returns True if the autopilot reports that the current firmware is a stable
        release (not a pre-release or development version).
        """
        return self.release == 255


    def release_version(self):
        """
        Returns the version within the release type (an integer).
        This method returns "23" for Copter-3.3rc23.
        """
        if self.release is None:
            return None
        if(self.release == 255):
            return 0
        return self.release % 64


    def release_type(self):
        """
        Returns text describing the release type e.g. "alpha", "stable" etc.
        """
        if self.release is None:
            return None
        types = [ "dev", "alpha", "beta", "rc" ]
        return types[self.release/64]

    def __str__(self):
        prefix=""

        if(self.autopilot_type == mavutil.mavlink.MAV_AUTOPILOT_ARDUPILOTMEGA):
            prefix += "APM:"
        elif(self.autopilot_type == mavutil.mavlink.MAV_AUTOPILOT_PX4):
            prefix += "PX4"
        else:
            prefix += "UnknownAutoPilot"

        if(self.vehicle_type == mavutil.mavlink.MAV_TYPE_QUADROTOR):
            prefix += "Copter-"
        elif(self.vehicle_type == mavutil.mavlink.MAV_TYPE_FIXED_WING):
            prefix += "Plane-"
        elif(self.vehicle_type == mavutil.mavlink.MAV_TYPE_GROUND_ROVER):
            prefix += "Rover-"
        else:
            prefix += "UnknownVehicleType%d-" % (self.vehicle_type)

        if self.release_type() is None:
            release_type = "UnknownReleaseType"
        elif self.is_stable():
            release_type = ""
        else:
            # e.g. "-rc23"
            release_type = "-" + str(self.release_type()) + str(self.release_version())

        return prefix + "%s.%s.%s" % (self.major, self.minor, self.patch) + release_type

class Capabilities:
    """
    Autopilot capabilities (supported message types and functionality).

    An object of this type is returned by :py:attr:`Vehicle.capabilities`.

    See the enum
    `MAV_PROTOCOL_CAPABILITY <http://mavlink.org/messages/common#MAV_PROTOCOL_CAPABILITY_MISSION_FLOAT>`_.

    .. versionadded:: 2.0.3


    .. py:attribute:: mission_float

        Autopilot supports MISSION float message type (Boolean).

    .. py:attribute:: param_float

        Autopilot supports the PARAM float message type (Boolean).

    .. py:attribute:: mission_int

        Autopilot supports MISSION_INT scaled integer message type (Boolean).

    .. py:attribute:: command_int

        Autopilot supports COMMAND_INT scaled integer message type (Boolean).

    .. py:attribute:: param_union

        Autopilot supports the PARAM_UNION message type (Boolean).

    .. py:attribute:: ftp

        Autopilot supports ftp for file transfers (Boolean).

    .. py:attribute:: set_attitude_target

        Autopilot supports commanding attitude offboard (Boolean).

    .. py:attribute:: set_attitude_target_local_ned

        Autopilot supports commanding position and velocity targets in local NED frame (Boolean).

    .. py:attribute:: set_altitude_target_global_int

        Autopilot supports commanding position and velocity targets in global scaled integers (Boolean).

    .. py:attribute:: terrain

        Autopilot supports terrain protocol / data handling (Boolean).

    .. py:attribute:: set_actuator_target

        Autopilot supports direct actuator control (Boolean).

    .. py:attribute:: flight_termination

        Autopilot supports the flight termination command (Boolean).

    .. py:attribute:: compass_calibration

        Autopilot supports onboard compass calibration (Boolean).
    """
    def __init__(self, capabilities):
        self.mission_float                  = (((capabilities >> 0)  & 1) == 1)
        self.param_float                    = (((capabilities >> 1)  & 1) == 1)
        self.mission_int                    = (((capabilities >> 2)  & 1) == 1)
        self.command_int                    = (((capabilities >> 3)  & 1) == 1)
        self.param_union                    = (((capabilities >> 4)  & 1) == 1)
        self.ftp                            = (((capabilities >> 5)  & 1) == 1)
        self.set_attitude_target            = (((capabilities >> 6)  & 1) == 1)
        self.set_attitude_target_local_ned  = (((capabilities >> 7)  & 1) == 1)
        self.set_altitude_target_global_int = (((capabilities >> 8)  & 1) == 1)
        self.terrain                        = (((capabilities >> 9)  & 1) == 1)
        self.set_actuator_target            = (((capabilities >> 10) & 1) == 1)
        self.flight_termination             = (((capabilities >> 11) & 1) == 1)
        self.compass_calibration            = (((capabilities >> 12) & 1) == 1)


class VehicleMode(object):
    """
    This object is used to get and set the current "flight mode".

    The flight mode determines the behaviour of the vehicle and what commands it can obey.
    The recommended flight modes for *DroneKit-Python* apps depend on the vehicle type:

    * Copter apps should use ``AUTO`` mode for "normal" waypoint missions and ``GUIDED`` mode otherwise.
    * Plane and Rover apps should use the ``AUTO`` mode in all cases, re-writing the mission commands if "dynamic"
      behaviour is required (they support only a limited subset of commands in ``GUIDED`` mode).
    * Some modes like ``RETURN_TO_LAUNCH`` can be used on all platforms. Care should be taken
      when using manual modes as these may require remote control input from the user.

    The available set of supported flight modes is vehicle-specific (see
    `Copter Modes <http://copter.ardupilot.com/wiki/flying-arducopter/flight-modes/>`_,
    `Plane Modes <http://plane.ardupilot.com/wiki/flying/flight-modes/>`_,
    `Rover Modes <http://rover.ardupilot.com/wiki/configuration-2/#mode_meanings>`_). If an unsupported mode is set the script
    will raise a ``KeyError`` exception.

    The :py:attr:`Vehicle.mode` attribute can be queried for the current mode.
    The code snippet below shows how to observe changes to the mode and then read the value:

    .. code:: python

        #Callback definition for mode observer
        def mode_callback(self, attr_name):
            print "Vehicle Mode", self.mode

        #Add observer callback for attribute `mode`
        vehicle.add_attribute_listener('mode', mode_callback)

    The code snippet below shows how to change the vehicle mode to AUTO:

    .. code:: python

        # Set the vehicle into auto mode
        vehicle.mode = VehicleMode("AUTO")

    For more information on getting/setting/observing the :py:attr:`Vehicle.mode`
    (and other attributes) see the :ref:`attributes guide <vehicle_state_attributes>`.

    .. py:attribute:: name

        The mode name, as a ``string``.
    """

    def __init__(self, name):
        self.name = name

    def __str__(self):
        return "VehicleMode:%s" % self.name

    def __eq__(self, other):
        return self.name == other

    def __ne__(self, other):
        return self.name != other


class SystemStatus(object):
    """
    This object is used to get and set the current "system status".

    An object of this type is returned by :py:attr:`Vehicle.system_status`.

    .. py:attribute:: state

        The system state, as a ``string``.
    """

    def __init__(self, state):
        self.state = state

    def __str__(self):
        return "SystemStatus:%s" % self.state

    def __eq__(self, other):
        return self.state == other

    def __ne__(self, other):
        return self.state != other


class HasObservers(object):
    def __init__(self):
        # A mapping from attr_name to a list of observers
        self._attribute_listeners = {}
        self._attribute_cache = {}



    def add_attribute_listener(self, attr_name, observer):
        """
        Add an attribute listener callback.

        The callback function (``observer``) is invoked differently depending on the *type of attribute*.
        Attributes that represent sensor values or which are used to monitor connection status are updated
        whenever a message is received from the vehicle. Attributes which reflect vehicle "state" are
        only updated when their values change (for example :py:attr:`Vehicle.system_status`,
        :py:attr:`Vehicle.armed`, and :py:attr:`Vehicle.mode`).

        The callback can be removed using :py:func:`remove_attribute_listener`.

        .. note::

            The :py:func:`on_attribute` decorator performs the same operation as this method, but with
            a more elegant syntax. Use ``add_attribute_listener`` by preference if you will need to remove
            the observer.

        The argument list for the callback is ``observer(object, attr_name, attribute_value)``:

        * ``self`` - the associated :py:class:`Vehicle`. This may be compared to a global vehicle handle
          to implement vehicle-specific callback handling (if needed).
        * ``attr_name`` - the attribute name. This can be used to infer which attribute has triggered
          if the same callback is used for watching several attributes.
        * ``value`` - the attribute value (so you don't need to re-query the vehicle object).

        The example below shows how to get callbacks for (global) location changes:

        .. code:: python

            #Callback to print the location in global frame
            def location_callback(self, attr_name, msg):
                print "Location (Global): ", msg

            #Add observer for the vehicle's current location
            vehicle.add_attribute_listener('global_frame', location_callback)

        See :ref:`vehicle_state_observe_attributes` for more information.

        :param String attr_name: The name of the attribute to watch (or '*' to watch all attributes).
        :param observer: The callback to invoke when a change in the attribute is detected.

        """
        l = self._attribute_listeners.get(attr_name)
        if l is None:
            l = []
            self._attribute_listeners[attr_name] = l
        if not observer in l:
            l.append(observer)

    def remove_attribute_listener(self, attr_name, observer):
        """
        Remove an attribute listener (observer) that was previously added using :py:func:`add_attribute_listener`.

        For example, the following line would remove a previously added vehicle 'global_frame'
        observer called ``location_callback``:

        .. code:: python

            vehicle.remove_attribute_listener('global_frame', location_callback)

        See :ref:`vehicle_state_observe_attributes` for more information.

        :param String attr_name: The attribute name that is to have an observer removed (or '*' to remove an 'all attribute' observer).
        :param observer: The callback function to remove.

        """
        l = self._attribute_listeners.get(attr_name)
        if l is not None:
            l.remove(observer)
            if len(l) == 0:
                del self._attribute_listeners[attr_name]

    def notify_attribute_listeners(self, attr_name, value, cache=False):
        """
        This method is used to update attribute observers when the named attribute is updated.

        You should call it in your message listeners after updating an attribute with
        information from a vehicle message.

        By default the value of ``cache`` is ``False`` and every update from the vehicle is sent to listeners
        (whether or not the attribute has changed).  This is appropriate for attributes which represent sensor
        or heartbeat-type monitoring.

        Set ``cache=True`` to update listeners only when the value actually changes (cache the previous
        attribute value). This should be used where clients will only ever need to know the value when it has
        changed. For example, this setting has been used for notifying :py:attr:`mode` changes.

        See :ref:`example_create_attribute` for more information.

        :param String attr_name: The name of the attribute that has been updated.
        :param value: The current value of the attribute that has been updated.
        :param Boolean cache: Set ``True`` to only notify observers when the attribute value changes.
        """
        # Cached values are not re-sent if they are unchanged.
        if cache:
            if attr_name in self._attribute_cache and self._attribute_cache[attr_name] == value:
                return
            self._attribute_cache[attr_name] = value

        # Notify observers.
        for fn in self._attribute_listeners.get(attr_name, []):
            try:
                fn(self, attr_name, value)
            except Exception as e:
                errprinter('>>> Exception in attribute handler for %s' %
                           attr_name)
                errprinter('>>> ' + str(e))

        for fn in self._attribute_listeners.get('*', []):
            try:
                fn(self, attr_name, value)
            except Exception as e:
                errprinter('>>> Exception in attribute handler for %s' %
                           attr_name)
                errprinter('>>> ' + str(e))

    def on_attribute(self, name):
        """
        Decorator for attribute listeners.

        The decorated function (``observer``) is invoked differently depending on the *type of attribute*.
        Attributes that represent sensor values or which are used to monitor connection status are updated
        whenever a message is received from the vehicle. Attributes which reflect vehicle "state" are
        only updated when their values change (for example :py:func:`Vehicle.system_status`,
        :py:attr:`Vehicle.armed`, and :py:attr:`Vehicle.mode`).

        The argument list for the callback is ``observer(object, attr_name, attribute_value)``

        * ``self`` - the associated :py:class:`Vehicle`. This may be compared to a global vehicle handle
          to implement vehicle-specific callback handling (if needed).
        * ``attr_name`` - the attribute name. This can be used to infer which attribute has triggered
          if the same callback is used for watching several attributes.
        * ``msg`` - the attribute value (so you don't need to re-query the vehicle object).

        .. note::

            There is no way to remove an attribute listener added with this decorator. Use
            :py:func:`add_attribute_listener` if you need to be able to remove
            the :py:func:`attribute listener <remove_attribute_listener>`.

        The code fragment below shows how you can create a listener for the attitude attribute.

        .. code:: python

            @vehicle.on_attribute('attitude')
            def attitude_listener(self, name, msg):
                print '%s attribute is: %s' % (name, msg)

        See :ref:`vehicle_state_observe_attributes` for more information.

        :param String attr_name: The name of the attribute to watch (or '*' to watch all attributes).
        :param observer: The callback to invoke when a change in the attribute is detected.
        """

        def decorator(fn):
            if isinstance(name, list):
                for n in name:
                    self.add_attribute_listener(n, fn)
            else:
                self.add_attribute_listener(name, fn)

        return decorator


class ChannelsOverride(dict):
    """
    A dictionary class for managing Vehicle channel overrides.

    Channels can be read, written, or cleared by index or using a dictionary syntax.
    To clear a value, set it to ``None`` or use ``del`` on the item.

    An object of this type is returned by :py:attr:`Vehicle.channels.overrides <Channels.overrides>`.

    For more information and examples see :ref:`example_channel_overrides`.
    """

    def __init__(self, vehicle):
        self._vehicle = vehicle
        self._count = 8  # Fixed by MAVLink
        self._active = True

    def __getitem__(self, key):
        return dict.__getitem__(self, str(key))

    def __setitem__(self, key, value):
        if not (int(key) > 0 and int(key) <= self._count):
            raise Exception('Invalid channel index %s' % key)
        if not value:
            try:
                dict.__delitem__(self, str(key))
            except:
                pass
        else:
            dict.__setitem__(self, str(key), value)
        self._send()

    def __delitem__(self, key):
        dict.__delitem__(self, str(key))
        self._send()

    def __len__(self):
        return self._count

    def _send(self):
        if self._active:
            overrides = [0] * 8
            for k, v in self.iteritems():
                overrides[int(k) - 1] = v
            self._vehicle._master.mav.rc_channels_override_send(0, 0, *overrides)


class Channels(dict):
    """
    A dictionary class for managing RC channel information associated with a :py:class:`Vehicle`.

    An object of this type is accessed through :py:attr:`Vehicle.channels`. This object also stores
    the current vehicle channel overrides through its :py:attr:`overrides` attribute.

    For more information and examples see :ref:`example_channel_overrides`.
    """

    def __init__(self, vehicle, count):
        self._vehicle = vehicle
        self._count = count
        self._overrides = ChannelsOverride(vehicle)

        # populate readback
        self._readonly = False
        for k in range(0, count):
            self[k + 1] = None
        self._readonly = True

    @property
    def count(self):
        """
        The number of channels defined in the dictionary (currently 8).
        """
        return self._count

    def __getitem__(self, key):
        return dict.__getitem__(self, str(key))

    def __setitem__(self, key, value):
        if self._readonly:
            raise TypeError('__setitem__ is not supported on Channels object')
        return dict.__setitem__(self, str(key), value)

    def __len__(self):
        return self._count

    def _update_channel(self, channel, value):
        # If we have channels on different ports, we expand the Channels
        # object to support them.
        channel = int(channel)
        self._readonly = False
        self[channel] = value
        self._readonly = True
        self._count = max(self._count, channel)

    @property
    def overrides(self):
        """
        Attribute to read, set and clear channel overrides (also known as "rc overrides")
        associated with a :py:class:`Vehicle` (via :py:class:`Vehicle.channels`). This is an
        object of type :py:class:`ChannelsOverride`.

        For more information and examples see :ref:`example_channel_overrides`.

        To set channel overrides:

        .. code:: python

            # Set and clear overrids using dictionary syntax (clear by setting override to none)
            vehicle.channels.overrides = {'5':None, '6':None,'3':500}

            # You can also set and clear overrides using indexing syntax
            vehicle.channels.overrides['2'] = 200
            vehicle.channels.overrides['2'] = None

            # Clear using 'del'
            del vehicle.channels.overrides['3']

            # Clear all overrides by setting an empty dictionary
            vehicle.channels.overrides = {}

        Read the channel overrides either as a dictionary or by index. Note that you'll get
        a ``KeyError`` exception if you read a channel override that has not been set.

        .. code:: python

            # Get all channel overrides
            print " Channel overrides: %s" % vehicle.channels.overrides
            # Print just one channel override
            print " Ch2 override: %s" % vehicle.channels.overrides['2']
        """
        return self._overrides

    @overrides.setter
    def overrides(self, newch):
        self._overrides._active = False
        self._overrides.clear()
        for k, v in newch.iteritems():
            if v:
                self._overrides[str(k)] = v
            else:
                try:
                    del self._overrides[str(k)]
                except:
                    pass
        self._overrides._active = True
        self._overrides._send()


class Locations(HasObservers):
    """
    An object for holding location information in global, global relative and local frames.

    :py:class:`Vehicle` owns an object of this type. See :py:attr:`Vehicle.location` for information on
    reading and observing location in the different frames.

    The different frames are accessed through the members, which are created with this object.
    They can be read, and are observable.
    """

    def __init__(self, vehicle):
        super(Locations, self).__init__()

        self._lat = None
        self._lon = None
        self._alt = None
        self._relative_alt = None

        @vehicle.on_message('GLOBAL_POSITION_INT')
        def listener(vehicle, name, m):
            (self._lat, self._lon) = (m.lat / 1.0e7, m.lon / 1.0e7)
            self._relative_alt = m.relative_alt / 1000.0
            self.notify_attribute_listeners('global_relative_frame', self.global_relative_frame)
            vehicle.notify_attribute_listeners('location.global_relative_frame',
                                               vehicle.location.global_relative_frame)

            if self._alt != None or m.alt != 0:
                # Require first alt value to be non-0
                # TODO is this the proper check to do?
                self._alt = m.alt / 1000.0
                self.notify_attribute_listeners('global_frame', self.global_frame)
                vehicle.notify_attribute_listeners('location.global_frame',
                                                   vehicle.location.global_frame)

            vehicle.notify_attribute_listeners('location', vehicle.location)

        self._north = None
        self._east = None
        self._down = None

        @vehicle.on_message('LOCAL_POSITION_NED')
        def listener(vehicle, name, m):
            self._north = m.x
            self._east = m.y
            self._down = m.z
            self.notify_attribute_listeners('local_frame', self.local_frame)
            vehicle.notify_attribute_listeners('location.local_frame', vehicle.location.local_frame)
            vehicle.notify_attribute_listeners('location', vehicle.location)

    @property
    def local_frame(self):
        """
        Location in local NED frame (a :py:class:`LocationGlobalRelative`).

        This is accessed through the :py:attr:`Vehicle.location` attribute:

        .. code-block:: python

            print "Local Location: %s" % vehicle.location.local_frame

        This location will not start to update until the vehicle is armed.
        """
        return LocationLocal(self._north, self._east, self._down)

    @property
    def global_frame(self):
        """
        Location in global frame (a :py:class:`LocationGlobal`).

        The latitude and longitude are relative to the
        `WGS84 coordinate system <http://en.wikipedia.org/wiki/World_Geodetic_System>`_.
        The altitude is relative to mean sea-level (MSL).

        This is accessed through the :py:attr:`Vehicle.location` attribute:

        .. code-block:: python

            print "Global Location: %s" % vehicle.location.global_frame
            print "Sea level altitude is: %s" % vehicle.location.global_frame.alt

        Its ``lat`` and ``lon`` attributes are populated shortly after GPS becomes available.
        The ``alt`` can take several seconds longer to populate (from the barometer).
        Listeners are not notified of changes to this attribute until it has fully populated.

        To watch for changes you can use :py:func:`Vehicle.on_attribute` decorator or
        :py:func:`add_attribute_listener` (decorator approach shown below):

        .. code-block:: python

            @vehicle.on_attribute('location.global_frame')
            def listener(self, attr_name, value):
                print " Global: %s" % value

            #Alternatively, use decorator: ``@vehicle.location.on_attribute('global_frame')``.
        """
        return LocationGlobal(self._lat, self._lon, self._alt)

    @property
    def global_relative_frame(self):
        """
        Location in global frame, with altitude relative to the home location
        (a :py:class:`LocationGlobalRelative`).

        The latitude and longitude are relative to the
        `WGS84 coordinate system <http://en.wikipedia.org/wiki/World_Geodetic_System>`_.
        The altitude is relative to :py:attr:`home location <Vehicle.home_location>`.

        This is accessed through the :py:attr:`Vehicle.location` attribute:

        .. code-block:: python

            print "Global Location (relative altitude): %s" % vehicle.location.global_relative_frame
            print "Altitude relative to home_location: %s" % vehicle.location.global_relative_frame.alt
        """
        return LocationGlobalRelative(self._lat, self._lon, self._relative_alt)


class Vehicle(HasObservers):
    """
    The main vehicle API.

    Vehicle state is exposed through 'attributes' (e.g. :py:attr:`heading`). All attributes can be
    read, and some are also settable
    (:py:attr:`mode`, :py:attr:`armed` and :py:attr:`home_location`).

    Attributes can also be asynchronously monitored for changes by registering listener callback
    functions.

    Vehicle "settings" (parameters) are read/set using the :py:attr:`parameters` attribute.
    Parameters can be iterated and are also individually observable.

    Vehicle movement is primarily controlled using the :py:attr:`armed` attribute and
    :py:func:`simple_takeoff` and :py:func:`simple_goto` in GUIDED mode.

    It is also possible to work with vehicle "missions" using the :py:attr:`commands` attribute,
    and run them in AUTO mode.

    The guide contains more detailed information on the different ways you can use
    the ``Vehicle`` class:

    - :doc:`guide/vehicle_state_and_parameters`
    - :doc:`guide/copter/guided_mode`
    - :doc:`guide/auto_mode`


    .. note::

        This class currently exposes just the attributes that are most commonly used by all
        vehicle types. if you need to add additional attributes then subclass ``Vehicle``
        as demonstrated in :doc:`examples/create_attribute`.

        Please then :doc:`contribute <contributing/contributions_api>` your additions back
        to the project!
    """

    def __init__(self, handler):
        super(Vehicle, self).__init__()

        self._handler = handler
        self._master = handler.master

        # Cache all updated attributes for wait_ready.
        # By default, we presume all "commands" are loaded.
        self._ready_attrs = set(['commands'])

        # Default parameters when calling wait_ready() or wait_ready(True).
        self._default_ready_attrs = ['parameters', 'gps_0', 'armed', 'mode', 'attitude']

        @self.on_attribute('*')
        def listener(_, name, value):
            self._ready_attrs.add(name)

        # Attaches message listeners.
        self._message_listeners = dict()

        @handler.forward_message
        def listener(_, msg):
            self.notify_message_listeners(msg.get_type(), msg)

        self._location = Locations(self)
        self._vx = None
        self._vy = None
        self._vz = None

        @self.on_message('GLOBAL_POSITION_INT')
        def listener(self, name, m):
            (self._vx, self._vy, self._vz) = (m.vx / 100.0, m.vy / 100.0, m.vz / 100.0)
            self.notify_attribute_listeners('velocity', self.velocity)

        self._pitch = None
        self._yaw = None
        self._roll = None
        self._pitchspeed = None
        self._yawspeed = None
        self._rollspeed = None

        @self.on_message('ATTITUDE')
        def listener(self, name, m):
            self._pitch = m.pitch
            self._yaw = m.yaw
            self._roll = m.roll
            self._pitchspeed = m.pitchspeed
            self._yawspeed = m.yawspeed
            self._rollspeed = m.rollspeed
            self.notify_attribute_listeners('attitude', self.attitude)

        self._heading = None
        self._airspeed = None
        self._groundspeed = None

        @self.on_message('VFR_HUD')
        def listener(self, name, m):
            self._heading = m.heading
            self.notify_attribute_listeners('heading', self.heading)
            self._airspeed = m.airspeed
            self.notify_attribute_listeners('airspeed', self.airspeed)
            self._groundspeed = m.groundspeed
            self.notify_attribute_listeners('groundspeed', self.groundspeed)

        self._rngfnd_distance = None
        self._rngfnd_voltage = None

        @self.on_message('RANGEFINDER')
        def listener(self, name, m):
            self._rngfnd_distance = m.distance
            self._rngfnd_voltage = m.voltage
            self.notify_attribute_listeners('rangefinder', self.rangefinder)

        self._mount_pitch = None
        self._mount_yaw = None
        self._mount_roll = None

        @self.on_message('MOUNT_STATUS')
        def listener(self, name, m):
            self._mount_pitch = m.pointing_a / 100.0
            self._mount_roll = m.pointing_b / 100.0
            self._mount_yaw = m.pointing_c / 100.0
            self.notify_attribute_listeners('mount', self.mount_status)

        self._capabilities = None
        self._raw_version =None
        self._autopilot_version_msg_count = 0

        @self.on_message('AUTOPILOT_VERSION')
        def listener(vehicle, name, m):
            self._capabilities = m.capabilities
            self._raw_version = m.flight_sw_version
            self._autopilot_version_msg_count += 1
            if self._capabilities != 0 or self._autopilot_version_msg_count > 5:
                # ArduPilot <3.4 fails to send capabilities correctly
                # straight after boot, and even older versions send
                # this back as always-0.
                vehicle.remove_message_listener('HEARTBEAT', self.send_capabilties_request)
            self.notify_attribute_listeners('autopilot_version', self._raw_version)

        # gimbal
        self._gimbal = Gimbal(self)

        # All keys are strings.
        self._channels = Channels(self, 8)

        @self.on_message('RC_CHANNELS_RAW')
        def listener(self, name, m):
            def set_rc(chnum, v):
                '''Private utility for handling rc channel messages'''
                # use port to allow ch nums greater than 8
                self._channels._update_channel(str(m.port * 8 + chnum), v)

            set_rc(1, m.chan1_raw)
            set_rc(2, m.chan2_raw)
            set_rc(3, m.chan3_raw)
            set_rc(4, m.chan4_raw)
            set_rc(5, m.chan5_raw)
            set_rc(6, m.chan6_raw)
            set_rc(7, m.chan7_raw)
            set_rc(8, m.chan8_raw)
            self.notify_attribute_listeners('channels', self.channels)

        self._voltage = None
        self._current = None
        self._level = None

        @self.on_message('SYS_STATUS')
        def listener(self, name, m):
            self._voltage = m.voltage_battery
            self._current = m.current_battery
            self._level = m.battery_remaining
            self.notify_attribute_listeners('battery', self.battery)

        self._eph = None
        self._epv = None
        self._satellites_visible = None
        self._fix_type = None  # FIXME support multiple GPSs per vehicle - possibly by using componentId

        @self.on_message('GPS_RAW_INT')
        def listener(self, name, m):
            self._eph = m.eph
            self._epv = m.epv
            self._satellites_visible = m.satellites_visible
            self._fix_type = m.fix_type
            self.notify_attribute_listeners('gps_0', self.gps_0)

        self._current_waypoint = 0

        @self.on_message(['WAYPOINT_CURRENT', 'MISSION_CURRENT'])
        def listener(self, name, m):
            self._current_waypoint = m.seq

        self._ekf_poshorizabs = False
        self._ekf_constposmode = False
        self._ekf_predposhorizabs = False

        @self.on_message('EKF_STATUS_REPORT')
        def listener(self, name, m):
            # boolean: EKF's horizontal position (absolute) estimate is good
            self._ekf_poshorizabs = (m.flags & ardupilotmega.EKF_POS_HORIZ_ABS) > 0
            # boolean: EKF is in constant position mode and does not know it's absolute or relative position
            self._ekf_constposmode = (m.flags & ardupilotmega.EKF_CONST_POS_MODE) > 0
            # boolean: EKF's predicted horizontal position (absolute) estimate is good
            self._ekf_predposhorizabs = (m.flags & ardupilotmega.EKF_PRED_POS_HORIZ_ABS) > 0

            self.notify_attribute_listeners('ekf_ok', self.ekf_ok, cache=True)

        self._flightmode = 'AUTO'
        self._armed = False
        self._system_status = None
        self._autopilot_type = None#PX4, ArduPilot, etc.
        self._vehicle_type = None#quadcopter, plane, etc.

        @self.on_message('HEARTBEAT')
        def listener(self, name, m):
            self._armed = (m.base_mode & mavutil.mavlink.MAV_MODE_FLAG_SAFETY_ARMED) != 0
            self.notify_attribute_listeners('armed', self.armed, cache=True)
            self._autopilot_type = m.autopilot
            self._vehicle_type = m.type
            if self._is_mode_available(m.custom_mode, m.base_mode) == False:
                raise APIException("mode %s not available on mavlink definition" % m.custom_mode)
            if self._autopilot_type == mavutil.mavlink.MAV_AUTOPILOT_PX4:
                self._flightmode = mavutil.interpret_px4_mode(m.base_mode, m.custom_mode)
            else:
                self._flightmode = self._mode_mapping_bynumber[m.custom_mode]
            self.notify_attribute_listeners('mode', self.mode, cache=True)
            self._system_status = m.system_status
            self.notify_attribute_listeners('system_status', self.system_status, cache=True)

        # Waypoints.

        self._home_location = None
        self._wploader = mavwp.MAVWPLoader()
        self._wp_loaded = True
        self._wp_uploaded = None
        self._wpts_dirty = False
        self._commands = CommandSequence(self)

        @self.on_message(['WAYPOINT_COUNT', 'MISSION_COUNT'])
        def listener(self, name, msg):
            if not self._wp_loaded:
                self._wploader.clear()
                self._wploader.expected_count = msg.count
                self._master.waypoint_request_send(0)


        @self.on_message(['HOME_POSITION'])
        def listener(self, name, msg):
            self._home_location = LocationGlobal(msg.latitude/1.0e7, msg.longitude/1.0e7, msg.altitude/1000.0);
            self.notify_attribute_listeners('home_location', self.home_location, cache=True)

        @self.on_message(['WAYPOINT', 'MISSION_ITEM'])
        def listener(self, name, msg):
            if not self._wp_loaded:
                if msg.seq == 0:
                    if not (msg.x == 0 and msg.y == 0 and msg.z == 0):
                        self._home_location = LocationGlobal(msg.x, msg.y, msg.z)

                if msg.seq > self._wploader.count():
                    # Unexpected waypoint
                    pass
                elif msg.seq < self._wploader.count():
                    # Waypoint duplicate
                    pass
                else:
                    self._wploader.add(msg)

                    if msg.seq + 1 < self._wploader.expected_count:
                        self._master.waypoint_request_send(msg.seq + 1)
                    else:
                        self._wp_loaded = True
                        self.notify_attribute_listeners('commands', self.commands)

        # Waypoint send to master
        @self.on_message(['WAYPOINT_REQUEST', 'MISSION_REQUEST'])
        def listener(self, name, msg):
            if self._wp_uploaded != None:
                wp = self._wploader.wp(msg.seq)
                handler.fix_targets(wp)
                self._master.mav.send(wp)
                self._wp_uploaded[msg.seq] = True

        # TODO: Waypoint loop listeners

        # Parameters.

        start_duration = 0.2
        repeat_duration = 1

        self._params_count = -1
        self._params_set = []
        self._params_loaded = False
        self._params_start = False
        self._params_map = {}
        self._params_last = monotonic.monotonic()  # Last new param.
        self._params_duration = start_duration
        self._parameters = Parameters(self)

        @handler.forward_loop
        def listener(_):
            # Check the time duration for last "new" params exceeds watchdog.
            if not self._params_start:
                return

            if None not in self._params_set and not self._params_loaded:
                self._params_loaded = True
                self.notify_attribute_listeners('parameters', self.parameters)

            if not self._params_loaded and monotonic.monotonic() - self._params_last > self._params_duration:
                c = 0
                for i, v in enumerate(self._params_set):
                    if v == None:
                        self._master.mav.param_request_read_send(0, 0, '', i)
                        c += 1
                        if c > 50:
                            break
                self._params_duration = repeat_duration
                self._params_last = monotonic.monotonic()

        @self.on_message(['PARAM_VALUE'])
        def listener(self, name, msg):
            # If we discover a new param count, assume we
            # are receiving a new param set.
            if self._params_count != msg.param_count:
                self._params_loaded = False
                self._params_start = True
                self._params_count = msg.param_count
                self._params_set = [None] * msg.param_count

            # Attempt to set the params. We throw an error
            # if the index is out of range of the count or
            # we lack a param_id.
            try:
                if msg.param_index < msg.param_count and msg:
                    if self._params_set[msg.param_index] == None:
                        self._params_last = monotonic.monotonic()
                        self._params_duration = start_duration
                    self._params_set[msg.param_index] = msg
                self._params_map[msg.param_id] = msg.param_value
                self._parameters.notify_attribute_listeners(msg.param_id, msg.param_value,
                                                            cache=True)
            except:
                import traceback
                traceback.print_exc()

        # Heartbeats.

        self._heartbeat_started = False
        self._heartbeat_lastsent = 0
        self._heartbeat_lastreceived = 0
        self._heartbeat_timeout = False

        self._heartbeat_warning = 5
        self._heartbeat_error = 30
        self._heartbeat_system = None

        @handler.forward_loop
        def listener(_):
            # Send 1 heartbeat per second
            if monotonic.monotonic() - self._heartbeat_lastsent > 1:
                self._master.mav.heartbeat_send(mavutil.mavlink.MAV_TYPE_GCS,
                                                mavutil.mavlink.MAV_AUTOPILOT_INVALID, 0, 0, 0)
                self._heartbeat_lastsent = monotonic.monotonic()

            # Timeouts.
            if self._heartbeat_started:
                if self._heartbeat_error and self._heartbeat_error > 0 and monotonic.monotonic(
                ) - self._heartbeat_lastreceived > self._heartbeat_error:
                    raise APIException('No heartbeat in %s seconds, aborting.' %
                                       self._heartbeat_error)
                elif monotonic.monotonic() - self._heartbeat_lastreceived > self._heartbeat_warning:
                    if self._heartbeat_timeout == False:
                        errprinter('>>> Link timeout, no heartbeat in last %s seconds' %
                                   self._heartbeat_warning)
                        self._heartbeat_timeout = True

        @self.on_message(['HEARTBEAT'])
        def listener(self, name, msg):
            self._heartbeat_system = msg.get_srcSystem()
            self._heartbeat_lastreceived = monotonic.monotonic()
            if self._heartbeat_timeout:
                errprinter('>>> ...link restored.')
            self._heartbeat_timeout = False

        self._last_heartbeat = None

        @handler.forward_loop
        def listener(_):
            if self._heartbeat_lastreceived:
                self._last_heartbeat = monotonic.monotonic() - self._heartbeat_lastreceived
                self.notify_attribute_listeners('last_heartbeat', self.last_heartbeat)

    @property
    def last_heartbeat(self):
        """
        Time since last MAVLink heartbeat was received (in seconds).

        The attribute can be used to monitor link activity and implement script-specific timeout handling.

        For example, to pause the script if no heartbeat is received for more than 1 second you might implement
        the following observer, and use ``pause_script`` in a program loop to wait until the link is recovered:

        .. code-block:: python

            pause_script=False

            @vehicle.on_attribute('last_heartbeat')
            def listener(self, attr_name, value):
                global pause_script
                if value > 1 and not pause_script:
                    print "Pausing script due to bad link"
                    pause_script=True;
                if value < 1 and pause_script:
                    pause_script=False;
                    print "Un-pausing script"

        The observer will be called at the period of the messaging loop (about every 0.01 seconds). Testing
        on SITL indicates that ``last_heartbeat`` averages about .5 seconds, but will rarely exceed 1.5 seconds
        when connected. Whether heartbeat monitoring can be useful will very much depend on the application.


        .. note::

            If you just want to change the heartbeat timeout you can modify the ``heartbeat_timeout``
            parameter passed to the :py:func:`connect() <dronekit.connect>` function.

        """
        return self._last_heartbeat

    def on_message(self, name):
        """
        Decorator for message listener callback functions.

        .. tip::

            This is the most elegant way to define message listener callback functions.
            Use :py:func:`add_message_listener` only if you need to be able to
            :py:func:`remove the listener <remove_message_listener>` later.

        A decorated message listener function is called with three arguments every time the
        specified message is received:

        * ``self`` - the current vehicle.
        * ``name`` - the name of the message that was intercepted.
        * ``message`` - the actual message (a `pymavlink <http://www.qgroundcontrol.org/mavlink/pymavlink>`_
          `class <https://www.samba.org/tridge/UAV/pymavlink/apidocs/classIndex.html>`_).

        For example, in the fragment below ``my_method`` will be called for every heartbeat message:

        .. code:: python

            @vehicle.on_message('HEARTBEAT')
            def my_method(self, name, msg):
                pass

        See :ref:`mavlink_messages` for more information.

        :param String name: The name of the message to be intercepted by the decorated listener function (or '*' to get all messages).
        """

        def decorator(fn):
            if isinstance(name, list):
                for n in name:
                    self.add_message_listener(n, fn)
            else:
                self.add_message_listener(name, fn)

        return decorator

    def add_message_listener(self, name, fn):
        """
        Adds a message listener function that will be called every time the specified message is received.

        .. tip::

            We recommend you use :py:func:`on_message` instead of this method as it has a more elegant syntax.
            This method is only preferred if you need to be able to
            :py:func:`remove the listener <remove_message_listener>`.

        The callback function must have three arguments:

        * ``self`` - the current vehicle.
        * ``name`` - the name of the message that was intercepted.
        * ``message`` - the actual message (a `pymavlink <http://www.qgroundcontrol.org/mavlink/pymavlink>`_
          `class <https://www.samba.org/tridge/UAV/pymavlink/apidocs/classIndex.html>`_).

        For example, in the fragment below ``my_method`` will be called for every heartbeat message:

        .. code:: python

            #Callback method for new messages
            def my_method(self, name, msg):
                pass

            vehicle.add_message_listener('HEARTBEAT',my_method)

        See :ref:`mavlink_messages` for more information.

        :param String name: The name of the message to be intercepted by the listener function (or '*' to get all messages).
        :param fn: The listener function that will be called if a message is received.
        """
        name = str(name)
        if name not in self._message_listeners:
            self._message_listeners[name] = []
        if fn not in self._message_listeners[name]:
            self._message_listeners[name].append(fn)

    def remove_message_listener(self, name, fn):
        """
        Removes a message listener (that was previously added using :py:func:`add_message_listener`).

        See :ref:`mavlink_messages` for more information.

        :param String name: The name of the message for which the listener is to be removed (or '*' to remove an 'all messages' observer).
        :param fn: The listener callback function to remove.

        """
        name = str(name)
        if name in self._message_listeners:
            if fn in self._message_listeners[name]:
                self._message_listeners[name].remove(fn)
                if len(self._message_listeners[name]) == 0:
                    del self._message_listeners[name]

    def notify_message_listeners(self, name, msg):
        for fn in self._message_listeners.get(name, []):
            try:
                fn(self, name, msg)
            except Exception as e:
                errprinter('>>> Exception in message handler for %s' %
                           msg.get_type())
                errprinter('>>> ' + str(e))

        for fn in self._message_listeners.get('*', []):
            try:
                fn(self, name, msg)
            except Exception as e:
                errprinter('>>> Exception in message handler for %s' %
                           msg.get_type())
                errprinter('>>> ' + str(e))


    def close(self):
        return self._handler.close()

    def flush(self):
        """
        Call ``flush()`` after :py:func:`adding <CommandSequence.add>` or :py:func:`clearing <CommandSequence.clear>` mission commands.

        After the return from ``flush()`` any writes are guaranteed to have completed (or thrown an
        exception) and future reads will see their effects.

        .. warning::

            This method is deprecated. It has been replaced by
            :py:func:`Vehicle.commands.upload() <Vehicle.commands.upload>`.
        """
        return self.commands.upload()

    #
    # Private sugar methods
    #

    @property
    def _mode_mapping(self):
        return self._master.mode_mapping()

    @property
    def _mode_mapping_bynumber(self):
        return mavutil.mode_mapping_bynumber(self._vehicle_type)

    def _is_mode_available(self, custommode_code, basemode_code=0):
        try:
            if self._autopilot_type == mavutil.mavlink.MAV_AUTOPILOT_PX4:
                mode = mavutil.interpret_px4_mode(basemode_code, custommode_code)
                return mode in self._mode_mapping
            return custommode_code in self._mode_mapping_bynumber
        except:
            return False

    #
    # Operations to support the standard API.
    #

    @property
    def mode(self):
        """
        This attribute is used to get and set the current flight mode (:py:class:`VehicleMode`).
        """
        if not self._flightmode:
            return None
        return VehicleMode(self._flightmode)

    @mode.setter
    def mode(self, v):
        if self._autopilot_type == mavutil.mavlink.MAV_AUTOPILOT_PX4:
            self._master.set_mode(v.name)
        else:
            self._master.set_mode(self._mode_mapping[v.name])

    @property
    def location(self):
        """
        The vehicle location in global, global relative and local frames (:py:class:`Locations`).

        The different frames are accessed through its members:

        * :py:attr:`global_frame <dronekit.Locations.global_frame>` (:py:class:`LocationGlobal`)
        * :py:attr:`global_relative_frame <dronekit.Locations.global_relative_frame>` (:py:class:`LocationGlobalRelative`)
        * :py:attr:`local_frame <dronekit.Locations.local_frame>` (:py:class:`LocationLocal`)

        For example, to print the location in each frame for a ``vehicle``:

        .. code-block:: python

            # Print location information for `vehicle` in all frames (default printer)
            print "Global Location: %s" % vehicle.location.global_frame
            print "Global Location (relative altitude): %s" % vehicle.location.global_relative_frame
            print "Local Location: %s" % vehicle.location.local_frame    #NED

            # Print altitudes in the different frames (see class definitions for other available information)
            print "Altitude (global frame): %s" % vehicle.location.global_frame.alt
            print "Altitude (global relative frame): %s" % vehicle.location.global_relative_frame.alt
            print "Altitude (NED frame): %s" % vehicle.location.local_frame.down

        .. note::

            All the location "values" (e.g. ``global_frame.lat``) are initially
            created with value ``None``. The ``global_frame``, ``global_relative_frame``
            latitude and longitude values are populated shortly after initialisation but
            ``global_frame.alt`` may take a few seconds longer to be updated.
            The ``local_frame`` does not populate until the vehicle is armed.

        The attribute and its members are observable. To watch for changes in all frames using a listener
        created using a decorator (you can also define a listener and explicitly add it).

        .. code-block:: python

            @vehicle.on_attribute('location')
            def listener(self, attr_name, value):
                # `self`: :py:class:`Vehicle` object that has been updated.
                # `attr_name`: name of the observed attribute - 'location'
                # `value` is the updated attribute value (a :py:class:`Locations`). This can be queried for the frame information
                print " Global: %s" % value.global_frame
                print " GlobalRelative: %s" % value.global_relative_frame
                print " Local: %s" % value.local_frame

        To watch for changes in just one attribute (in this case ``global_frame``):

        .. code-block:: python

            @vehicle.on_attribute('location.global_frame')
            def listener(self, attr_name, value):
                # `self`: :py:class:`Locations` object that has been updated.
                # `attr_name`: name of the observed attribute - 'global_frame'
                # `value` is the updated attribute value.
                print " Global: %s" % value

            #Or watch using decorator: ``@vehicle.location.on_attribute('global_frame')``.
        """
        return self._location

    @property
    def battery(self):
        """
        Current system batter status (:py:class:`Battery`).
        """
        if self._voltage == None or self._current == None or self._level == None:
            return None
        return Battery(self._voltage, self._current, self._level)

    @property
    def rangefinder(self):
        """
        Rangefinder distance and voltage values (:py:class:`Rangefinder`).
        """
        return Rangefinder(self._rngfnd_distance, self._rngfnd_voltage)

    @property
    def velocity(self):
        """
        Current velocity as a three element list ``[ vx, vy, vz ]`` (in meter/sec).
        """
        return [self._vx, self._vy, self._vz]

    @property
    def version(self):
        """
        The autopilot version and type in a :py:class:`Version` object.

        .. versionadded:: 2.0.3
        """
        return Version(self._raw_version, self._autopilot_type, self._vehicle_type)

    @property
    def capabilities(self):
        """
        The autopilot capabilities in a :py:class:`Capabilities` object.

        .. versionadded:: 2.0.3
        """
        return Capabilities(self._capabilities)

    @property
    def attitude(self):
        """
        Current vehicle attitude - pitch, yaw, roll (:py:class:`Attitude`).
        """
        return Attitude(self._pitch, self._yaw, self._roll)

    @property
    def gps_0(self):
        """
        GPS position information (:py:class:`GPSInfo`).
        """
        return GPSInfo(self._eph, self._epv, self._fix_type, self._satellites_visible)

    @property
    def armed(self):
        """
        This attribute can be used to get and set the ``armed`` state of the vehicle (``boolean``).

        The code below shows how to read the state, and to arm/disarm the vehicle:

        .. code:: python

            # Print the armed state for the vehicle
            print "Armed: %s" % vehicle.armed

            # Disarm the vehicle
            vehicle.armed = False

            # Arm the vehicle
            vehicle.armed = True
        """
        return self._armed

    @armed.setter
    def armed(self, value):
        if bool(value) != self._armed:
            if value:
                self._master.arducopter_arm()
            else:
                self._master.arducopter_disarm()

    @property
    def is_armable(self):
        """
        Returns ``True`` if the vehicle is ready to arm, false otherwise (``Boolean``).

        This attribute wraps a number of pre-arm checks, ensuring that the vehicle has booted,
        has a good GPS fix, and that the EKF pre-arm is complete.
        """
        # check that mode is not INITIALSING
        # check that we have a GPS fix
        # check that EKF pre-arm is complete
        return self.mode != 'INITIALISING' and self.gps_0.fix_type > 1 and self._ekf_predposhorizabs

    @property
    def system_status(self):
        """
        System status (:py:class:`SystemStatus`).

        The status has a ``state`` property with one of the following values:

        * ``UNINIT``: Uninitialized system, state is unknown.
        * ``BOOT``: System is booting up.
        * ``CALIBRATING``: System is calibrating and not flight-ready.
        * ``STANDBY``: System is grounded and on standby. It can be launched any time.
        * ``ACTIVE``: System is active and might be already airborne. Motors are engaged.
        * ``CRITICAL``: System is in a non-normal flight mode. It can however still navigate.
        * ``EMERGENCY``: System is in a non-normal flight mode. It lost control over parts
          or over the whole airframe. It is in mayday and going down.
        * ``POWEROFF``: System just initialized its power-down sequence, will shut down now.
        """
        return {
            0: SystemStatus('UNINIT'),
            1: SystemStatus('BOOT'),
            2: SystemStatus('CALIBRATING'),
            3: SystemStatus('STANDBY'),
            4: SystemStatus('ACTIVE'),
            5: SystemStatus('CRITICAL'),
            6: SystemStatus('EMERGENCY'),
            7: SystemStatus('POWEROFF'),
        }.get(self._system_status, None)

    @property
    def heading(self):
        """
        Current heading in degrees - 0..360, where North = 0 (``int``).
        """
        return self._heading

    @property
    def groundspeed(self):
        """
        Current groundspeed in metres/second (``double``).

        This attribute is settable. The set value is the default target groundspeed
        when moving the vehicle using :py:func:`simple_goto` (or other position-based
        movement commands).
        """
        return self._groundspeed

    @groundspeed.setter
    def groundspeed(self, speed):
        speed_type = 1 # ground speed
        msg = self.message_factory.command_long_encode(
            0, 0,    # target system, target component
            mavutil.mavlink.MAV_CMD_DO_CHANGE_SPEED, #command
            0, #confirmation
            speed_type, #param 1
            speed, # speed in metres/second
            -1, 0, 0, 0, 0 #param 3 - 7
            )

        # send command to vehicle
        self.send_mavlink(msg)


    @property
    def airspeed(self):
        """
        Current airspeed in metres/second (``double``).

        This attribute is settable. The set value is the default target airspeed
        when moving the vehicle using :py:func:`simple_goto` (or other position-based
        movement commands).
        """
        return self._airspeed

    @airspeed.setter
    def airspeed(self, speed):
        speed_type = 0 # air speed
        msg = self.message_factory.command_long_encode(
            0, 0,    # target system, target component
            mavutil.mavlink.MAV_CMD_DO_CHANGE_SPEED, #command
            0, #confirmation
            speed_type, #param 1
            speed, # speed in metres/second
            -1, 0, 0, 0, 0 #param 3 - 7
            )

        # send command to vehicle
        self.send_mavlink(msg)

    @property
    def gimbal(self):
        """
        Gimbal object for controlling, viewing and observing gimbal status (:py:class:`Gimbal`).

        .. versionadded:: 2.0.1
        """
        return self._gimbal

    @property
    def mount_status(self):
        """
        .. warning:: This method is deprecated. It has been replaced by :py:attr:`gimbal`.

        Current status of the camera mount (gimbal) as a three element list: ``[ pitch, yaw, roll ]``.

        The values in the list are set to ``None`` if no mount is configured.
        """
        return [self._mount_pitch, self._mount_yaw, self._mount_roll]

    @property
    def ekf_ok(self):
        """
        ``True`` if the EKF status is considered acceptable, ``False`` otherwise (``boolean``).
        """
        # legacy check for dronekit-python for solo
        # use same check that ArduCopter::system.pde::position_ok() is using
        if self.armed:
            return self._ekf_poshorizabs and not self._ekf_constposmode
        else:
            return self._ekf_poshorizabs or self._ekf_predposhorizabs

    @property
    def channels(self):
        """
        The RC channel values from the RC Transmitter (:py:class:`Channels`).

        The attribute can also be used to set and read RC Override (channel override) values
        via :py:attr:`Vehicle.channels.override <dronekit.Channels.overrides>`.

        For more information and examples see :ref:`example_channel_overrides`.

        To read the channels from the RC transmitter:

        .. code:: python

            # Get all channel values from RC transmitter
            print "Channel values from RC Tx:", vehicle.channels

            # Access channels individually
            print "Read channels individually:"
            print " Ch1: %s" % vehicle.channels['1']
            print " Ch2: %s" % vehicle.channels['2']

        """
        return self._channels

    @property
    def home_location(self):
        """
        The current home location (:py:class:`LocationGlobal`).

        To get the attribute you must first download the :py:func:`Vehicle.commands`.
        The attribute has a value of ``None`` until :py:func:`Vehicle.commands` has been downloaded
        **and** the autopilot has set an initial home location (typically where the vehicle first gets GPS lock).

        .. code-block:: python

            #Connect to a vehicle object (for example, on com14)
            vehicle = connect('com14', wait_ready=True)

            # Download the vehicle waypoints (commands). Wait until download is complete.
            cmds = vehicle.commands
            cmds.download()
            cmds.wait_ready()

            # Get the home location
            home = vehicle.home_location

        The ``home_location`` is not observable.

        The attribute can be written (in the same way as any other attribute) after it has successfully
        been populated from the vehicle. The value sent to the vehicle is cached in the attribute
        (and can potentially get out of date if you don't re-download ``Vehicle.commands``):

        .. warning::

            Setting the value will fail silently if the specified location is more than 50km from the EKF origin.


        """
        return copy.copy(self._home_location)

    @home_location.setter
    def home_location(self, pos):
        """
        Sets the home location (``LocationGlobal``).

        The value cannot be set until it has successfully been read from the vehicle. After being
        set the value is cached in the home_location attribute and does not have to be re-read.

        .. note::

            Setting the value will fail silently if the specified location is more than 50km from the EKF origin.
        """

        if not isinstance(pos, LocationGlobal):
            raise Exception('Excepting home_location to be set to a LocationGlobal.')

        # Set cached home location.
        self._home_location = copy.copy(pos)

        # Send MAVLink update.
        self.send_mavlink(self.message_factory.command_long_encode(
            0, 0,  # target system, target component
            mavutil.mavlink.MAV_CMD_DO_SET_HOME,  # command
            0,  # confirmation
            2,  # param 1: 1 to use current position, 2 to use the entered values.
            0, 0, 0,  # params 2-4
            pos.lat, pos.lon, pos.alt))

    @property
    def commands(self):
        """
        Gets the editable waypoints/current mission for this vehicle (:py:class:`CommandSequence`).

        This can be used to get, create, and modify a mission.

        :returns: A :py:class:`CommandSequence` containing the waypoints for this vehicle.
        """
        return self._commands

    @property
    def parameters(self):
        """
        The (editable) parameters for this vehicle (:py:class:`Parameters`).
        """
        return self._parameters


    def simple_takeoff(self, alt=None):
        """
        Take off and fly the vehicle to the specified altitude (in metres) and then wait for another command.

        .. note::

            This function should only be used on Copter vehicles.


        The vehicle must be in GUIDED mode and armed before this is called.

        There is no mechanism for notification when the correct altitude is reached,
        and if another command arrives before that point (e.g. :py:func:`simple_goto`) it will be run instead.

        .. warning::

           Apps should code to ensure that the vehicle will reach a safe altitude before
           other commands are executed. A good example is provided in the guide topic :doc:`guide/taking_off`.

        :param alt: Target height, in metres.
        """
        if alt is not None:
            altitude = float(alt)
            if math.isnan(alt) or math.isinf(alt):
                raise ValueError("Altitude was NaN or Infinity. Please provide a real number")
            self._master.mav.command_long_send(0, 0, mavutil.mavlink.MAV_CMD_NAV_TAKEOFF,
                                                  0, 0, 0, 0, 0, 0, 0, altitude)

    def simple_goto(self, location, airspeed=None, groundspeed=None):
        '''
        Go to a specified global location (:py:class:`LocationGlobal` or :py:class:`LocationGlobalRelative`).

        There is no mechanism for notification when the target location is reached, and if another command arrives
        before that point that will be executed immediately.

        You can optionally set the desired airspeed or groundspeed (this is identical to setting
        :py:attr:`airspeed` or :py:attr:`groundspeed`). The vehicle will determine what speed to
        use if the values are not set or if they are both set.

        The method will change the :py:class:`VehicleMode` to ``GUIDED`` if necessary.

        .. code:: python

            # Set mode to guided - this is optional as the simple_goto method will change the mode if needed.
            vehicle.mode = VehicleMode("GUIDED")

            # Set the LocationGlobal to head towards
            a_location = LocationGlobal(-34.364114, 149.166022, 30)
            vehicle.simple_goto(a_location)

        :param location: The target location (:py:class:`LocationGlobal` or :py:class:`LocationGlobalRelative`).
        :param airspeed: Target airspeed in m/s (optional).
        :param groundspeed: Target groundspeed in m/s (optional).
        '''
        if isinstance(location, LocationGlobalRelative):
            frame = mavutil.mavlink.MAV_FRAME_GLOBAL_RELATIVE_ALT
            alt = location.alt
        elif isinstance(location, LocationGlobal):
            # This should be the proper code:
            # frame = mavutil.mavlink.MAV_FRAME_GLOBAL
            # However, APM discards information about the relative frame
            # and treats any alt value as relative. So we compensate here.
            frame = mavutil.mavlink.MAV_FRAME_GLOBAL_RELATIVE_ALT
            if not self.home_location:
                self.commands.download()
                self.commands.wait_ready()
            alt = location.alt - self.home_location.alt
        else:
            raise APIException('Expecting location to be LocationGlobal or LocationGlobalRelative.')

        self._master.mav.mission_item_send(0, 0, 0, frame,
                                           mavutil.mavlink.MAV_CMD_NAV_WAYPOINT, 2, 0, 0,
                                           0, 0, 0, location.lat, location.lon,
                                           alt)

        if airspeed != None:
            self.airspeed = airspeed
        if groundspeed != None:
            self.groundspeed = groundspeed

    def send_mavlink(self, message):
        """
        This method is used to send raw MAVLink "custom messages" to the vehicle.

        The function can send arbitrary messages/commands to the connected vehicle at any time and in any vehicle mode.
        It is particularly useful for controlling vehicles outside of missions (for example, in GUIDED mode).

        The :py:func:`message_factory <dronekit.Vehicle.message_factory>` is used to create messages in the appropriate format.

        For more information see the guide topic: :ref:`guided_mode_how_to_send_commands`.

        :param message: A ``MAVLink_message`` instance, created using :py:func:`message_factory <dronekit.Vehicle.message_factory>`.
            There is need to specify the system id, component id or sequence number of messages as the API will set these appropriately.
        """
        self._master.mav.send(message)

    @property
    def message_factory(self):
        """
        Returns an object that can be used to create 'raw' MAVLink messages that are appropriate for this vehicle.
        The message can then be sent using :py:func:`send_mavlink(message) <dronekit.Vehicle.send_mavlink>`.

        .. note::

            Vehicles support a subset of the messages defined in the MAVLink standard. For more information
            about the supported sets see wiki topics:
            `Copter Commands in Guided Mode <http://dev.ardupilot.com/wiki/copter-commands-in-guided-mode/>`_
            and `Plane Commands in Guided Mode <http://dev.ardupilot.com/wiki/plane-commands-in-guided-mode/>`_.

        All message types are defined in the central MAVLink github repository.  For example, a Pixhawk understands
        the following messages (from `pixhawk.xml <https://github.com/mavlink/mavlink/blob/master/message_definitions/v1.0/pixhawk.xml>`_):

        .. code:: xml

          <message id="153" name="IMAGE_TRIGGER_CONTROL">
               <field type="uint8_t" name="enable">0 to disable, 1 to enable</field>
          </message>

        The name of the factory method will always be the lower case version of the message name with *_encode* appended.
        Each field in the XML message definition must be listed as arguments to this factory method.  So for this example
        message, the call would be:

        .. code:: python

            msg = vehicle.message_factory.image_trigger_control_encode(True)
            vehicle.send_mavlink(msg)

        Some message types include "addressing information". If present, there is no need to specify the ``target_system``
        id (just set to zero) as DroneKit will automatically update messages with the correct ID for the connected
        vehicle before sending.
        The ``target_component`` should be set to 0 (broadcast) unless the message is to specific component.
        CRC fields and sequence numbers (if defined in the message type) are automatically set by DroneKit and can also
        be ignored/set to zero.

        For more information see the guide topic: :ref:`guided_mode_how_to_send_commands`.
        """
        return self._master.mav

    def initialize(self, rate=4, heartbeat_timeout=30):
        self._handler.start()

        # Start heartbeat polling.
        start = monotonic.monotonic()
        self._heartbeat_error = heartbeat_timeout or 0
        self._heartbeat_started = True
        self._heartbeat_lastreceived = start

        # Poll for first heartbeat.
        # If heartbeat times out, this will interrupt.
        while self._handler._alive:
            time.sleep(.1)
            if self._heartbeat_lastreceived != start:
                break
        if not self._handler._alive:
            raise APIException('Timeout in initializing connection.')

        # Register target_system now.
        self._handler.target_system = self._heartbeat_system

        # Wait until board has booted.
        while True:
            if self._flightmode not in [None, 'INITIALISING', 'MAV']:
                break
            time.sleep(0.1)

        # Initialize data stream.
        if rate != None:
            self._master.mav.request_data_stream_send(0, 0, mavutil.mavlink.MAV_DATA_STREAM_ALL,
                                                      rate, 1)

        self.add_message_listener('HEARTBEAT', self.send_capabilties_request)

        # Ensure initial parameter download has started.
        while True:
            # This fn actually rate limits itself to every 2s.
            # Just retry with persistence to get our first param stream.
            self._master.param_fetch_all()
            time.sleep(0.1)
            if self._params_count > -1:
                break

    def send_capabilties_request(self, vehicle, name, m):
        '''Request an AUTOPILOT_VERSION packet'''
        capability_msg = vehicle.message_factory.command_long_encode(0, 0, mavutil.mavlink.MAV_CMD_REQUEST_AUTOPILOT_CAPABILITIES, 0, 1, 0, 0, 0, 0, 0, 0)
        vehicle.send_mavlink(capability_msg)

    def wait_ready(self, *types, **kwargs):
        """
        Waits for specified attributes to be populated from the vehicle (values are initially ``None``).

        This is typically called "behind the scenes" to ensure that :py:func:`connect` does not return until
        attributes have populated (via the ``wait_ready`` parameter). You can also use it after connecting to
        wait on a specific value(s).

        There are two ways to call the method:

        .. code-block:: python

            #Wait on default attributes to populate
            vehicle.wait_ready(True)

            #Wait on specified attributes (or array of attributes) to populate
            vehicle.wait_ready('mode','airspeed')

        Using the ``wait_ready(True)`` waits on :py:attr:`parameters`, :py:attr:`gps_0`,
        :py:attr:`armed`, :py:attr:`mode`, and :py:attr:`attitude`. In practice this usually
        means that all supported attributes will be populated.

        By default, the method will timeout after 30 seconds and raise an exception if the
        attributes were not populated.

        :param types: ``True`` to wait on the default set of attributes, or a
            comma-separated list of the specific attributes to wait on.
        :param int timeout: Timeout in seconds after which the method will raise an exception
            (the default) or return ``False``. The default timeout is 30 seconds.
        :param Boolean raise_exception: If ``True`` the method will raise an exception on timeout,
            otherwise the method will return ``False``. The default is ``True`` (raise exception).
        """
        timeout = kwargs.get('timeout', 30)
        raise_exception = kwargs.get('raise_exception', True)

        # Vehicle defaults for wait_ready(True) or wait_ready()
        if list(types) == [True] or list(types) == []:
            types = self._default_ready_attrs

        if not all(isinstance(item, basestring) for item in types):
            raise APIException('wait_ready expects one or more string arguments.')

        # Wait for these attributes to have been set.
        await = set(types)
        start = monotonic.monotonic()
        while not await.issubset(self._ready_attrs):
            time.sleep(0.1)
            if monotonic.monotonic() - start > timeout:
                if raise_exception:
                    raise APIException('wait_ready experienced a timeout after %s seconds.' %
                                       timeout)
                else:
                    return False

        return True


class Gimbal(object):
    """
    Gimbal status and control.

    An object of this type is returned by :py:attr:`Vehicle.gimbal`. The
    gimbal orientation can be obtained from its :py:attr:`roll`, :py:attr:`pitch` and
    :py:attr:`yaw` attributes.

    The gimbal orientation can be set explicitly using :py:func:`rotate`
    or you can set the gimbal (and vehicle) to track a specific "region of interest" using
    :py:func:`target_location`.

    .. note::

        * The orientation attributes are created with values of ``None``. If a gimbal is present,
          the attributes are populated shortly after initialisation by messages from the autopilot.
        * The attribute values reflect the last gimbal setting-values rather than actual measured values.
          This means that the values won't change if you manually move the gimbal, and that the value
          will change when you set it, even if the specified orientation is not supported.
        * A gimbal may not support all axes of rotation. For example, the Solo gimbal will set pitch
          values from 0 to -90 (straight ahead to straight down), it will rotate the vehicle to follow specified
          yaw values, and will ignore roll commands (not supported).
    """

    def __init__(self, vehicle):
        super(Gimbal, self).__init__()

        self._pitch = None
        self._roll = None
        self._yaw = None
        self._vehicle = vehicle

        @vehicle.on_message('MOUNT_STATUS')
        def listener(vehicle, name, m):
            self._pitch = m.pointing_a / 100.0
            self._roll = m.pointing_b / 100.0
            self._yaw = m.pointing_c / 100.0
            vehicle.notify_attribute_listeners('gimbal', vehicle.gimbal)

    @property
    def pitch(self):
        """
        Gimbal pitch in degrees relative to the vehicle (see diagram for :ref:`attitude <figure_attitude>`).
        A value of 0 represents a camera pointed straight ahead relative to the front of the vehicle,
        while -90 points the camera straight down.

        .. note::

            This is the last pitch value sent to the gimbal (not the actual/measured pitch).
        """
        return self._pitch

    @property
    def roll(self):
        """
        Gimbal roll in degrees relative to the vehicle (see diagram for :ref:`attitude <figure_attitude>`).

        .. note::

            This is the last roll value sent to the gimbal (not the actual/measured roll).
        """
        return self._roll

    @property
    def yaw(self):
        """
        Gimbal yaw in degrees relative to *global frame* (0 is North, 90 is West, 180 is South etc).

        .. note::

            This is the last yaw value sent to the gimbal (not the actual/measured yaw).
        """
        return self._yaw

    def rotate(self, pitch, roll, yaw):
        """
        Rotate the gimbal to a specific vector.

        .. code-block:: python

            #Point the gimbal straight down
            vehicle.gimbal.rotate(-90, 0, 0)

        :param pitch: Gimbal pitch in degrees relative to the vehicle (see diagram for :ref:`attitude <figure_attitude>`).
            A value of 0 represents a camera pointed straight ahead relative to the front of the vehicle,
            while -90 points the camera straight down.
        :param roll: Gimbal roll in degrees relative to the vehicle (see diagram for :ref:`attitude <figure_attitude>`).
        :param yaw: Gimbal yaw in degrees relative to *global frame* (0 is North, 90 is West, 180 is South etc.)
        """
        msg = self._vehicle.message_factory.mount_configure_encode(
                    0, 1,    # target system, target component
                    mavutil.mavlink.MAV_MOUNT_MODE_MAVLINK_TARGETING,  #mount_mode
                    1,  # stabilize roll
                    1,  # stabilize pitch
                    1,  # stabilize yaw
                    )
        self._vehicle.send_mavlink(msg)
        msg = self._vehicle.message_factory.mount_control_encode(
                    0, 1,    # target system, target component
                    pitch * 100, # pitch is in centidegrees
                    roll * 100, # roll
                    yaw * 100, # yaw is in centidegrees
                    0) # save position
        self._vehicle.send_mavlink(msg)

    def target_location(self,roi):
        """
        Point the gimbal at a specific region of interest (ROI).

        .. code-block:: python

            #Set the camera to track the current home location.
            vehicle.gimbal.target_location(vehicle.home_location)

        The target position must be defined in a :py:class:`LocationGlobalRelative` or :py:class:`LocationGlobal`.

        This function can be called in AUTO or GUIDED mode.

        In order to clear an ROI you can send a location with all zeros (e.g. ``LocationGlobalRelative(0,0,0)``).

        :param roi: Target location in global relative frame.
        """
        #set gimbal to targeting mode
        msg = self._vehicle.message_factory.mount_configure_encode(
                    0, 1,    # target system, target component
                    mavutil.mavlink.MAV_MOUNT_MODE_GPS_POINT,  #mount_mode
                    1,  # stabilize roll
                    1,  # stabilize pitch
                    1,  # stabilize yaw
                    )
        self._vehicle.send_mavlink(msg)

        #Get altitude relative to home irrespective of Location object passed in.
        if isinstance(roi, LocationGlobalRelative):
            alt = roi.alt
        elif isinstance(roi, LocationGlobal):
            if not self.home_location:
                self.commands.download()
                self.commands.wait_ready()
            alt = roi.alt - self.home_location.alt
        else:
            raise APIException('Expecting location to be LocationGlobal or LocationGlobalRelative.')

        #set the ROI
        msg = self._vehicle.message_factory.command_long_encode(
                    0, 1,    # target system, target component
                    mavutil.mavlink.MAV_CMD_DO_SET_ROI, #command
                    0, #confirmation
                    0, 0, 0, 0, #params 1-4
                    roi.lat,
                    roi.lon,
                    alt
                    )
        self._vehicle.send_mavlink(msg)

    def release(self):
        """
        Release control of the gimbal to the user (RC Control).

        This should be called once you've finished controlling the mount with either :py:func:`rotate`
        or :py:func:`target_location`. Control will automatically be released if you change vehicle mode.
        """
        msg = self._vehicle.message_factory.mount_configure_encode(
                    0, 1,    # target system, target component
                    mavutil.mavlink.MAV_MOUNT_MODE_RC_TARGETING,  #mount_mode
                    1,  # stabilize roll
                    1,  # stabilize pitch
                    1,  # stabilize yaw
                    )
        self._vehicle.send_mavlink(msg)

    def __str__(self):
        return "Gimbal: pitch={0}, roll={1}, yaw={2}".format(self.pitch, self.roll, self.yaw)


class Parameters(collections.MutableMapping, HasObservers):
    """
    This object is used to get and set the values of named parameters for a vehicle. See the following links for information about
    the supported parameters for each platform: `Copter Parameters <http://copter.ardupilot.com/wiki/configuration/arducopter-parameters/>`_,
    `Plane Parameters <http://plane.ardupilot.com/wiki/arduplane-parameters/>`_, `Rover Parameters <http://rover.ardupilot.com/wiki/apmrover2-parameters/>`_.

    The code fragment below shows how to get and set the value of a parameter.

    .. code:: python

        # Print the value of the THR_MIN parameter.
        print "Param: %s" % vehicle.parameters['THR_MIN']

        # Change the parameter value to something different.
        vehicle.parameters['THR_MIN']=100

    It is also possible to observe parameters and to iterate the :py:attr:`Vehicle.parameters`.

    For more information see :ref:`the guide <vehicle_state_parameters>`.
    """

    def __init__(self, vehicle):
        super(Parameters, self).__init__()
        self._vehicle = vehicle

    def __getitem__(self, name):
        name = name.upper()
        self.wait_ready()
        return self._vehicle._params_map[name]

    def __setitem__(self, name, value):
        name = name.upper()
        self.wait_ready()
        self.set(name, value)

    def __delitem__(self, name):
        raise APIException('Cannot delete value from parameters list.')

    def __len__(self):
        return len(self._vehicle._params_map)

    def __iter__(self):
        return self._vehicle._params_map.__iter__()

    def get(self, name, wait_ready=True):
        name = name.upper()
        if wait_ready:
            self.wait_ready()
        return self._vehicle._params_map.get(name, None)

    def set(self, name, value, retries=3, wait_ready=False):
        if wait_ready:
            self.wait_ready()

        # TODO dumbly reimplement this using timeout loops
        # because we should actually be awaiting an ACK of PARAM_VALUE
        # changed, but we don't have a proper ack structure, we'll
        # instead just wait until the value itself was changed

        name = name.upper()
        # convert to single precision floating point number (the type used by low level mavlink messages)
        value = float(struct.unpack('f', struct.pack('f', value))[0])
        success = False
        remaining = retries
        while True:
            self._vehicle._master.param_set_send(name, value)
            tstart = monotonic.monotonic()
            if remaining == 0:
                break
            remaining -= 1
            while monotonic.monotonic() - tstart < 1:
                if name in self._vehicle._params_map and self._vehicle._params_map[name] == value:
                    return True
                time.sleep(0.1)

        if retries > 0:
            errprinter("timeout setting parameter %s to %f" % (name, value))
        return False

    def wait_ready(self, **kwargs):
        """
        Block the calling thread until parameters have been downloaded
        """
        self._vehicle.wait_ready('parameters', **kwargs)

    def add_attribute_listener(self, attr_name, *args, **kwargs):
        """
        Add a listener callback on a particular parameter.

        The callback can be removed using :py:func:`remove_attribute_listener`.

        .. note::

            The :py:func:`on_attribute` decorator performs the same operation as this method, but with
            a more elegant syntax. Use ``add_attribute_listener`` only if you will need to remove
            the observer.

        The callback function is invoked only when the parameter changes.

        The callback arguments are:

        * ``self`` - the associated :py:class:`Parameters`.
        * ``attr_name`` - the parameter name. This can be used to infer which parameter has triggered
          if the same callback is used for watching multiple parameters.
        * ``msg`` - the new parameter value (so you don't need to re-query the vehicle object).

        The example below shows how to get callbacks for the ``THR_MIN`` parameter:

        .. code:: python

            #Callback function for the THR_MIN parameter
            def thr_min_callback(self, attr_name, value):
                print " PARAMETER CALLBACK: %s changed to: %s" % (attr_name, value)

            #Add observer for the vehicle's THR_MIN parameter
            vehicle.parameters.add_attribute_listener('THR_MIN', thr_min_callback)

        See :ref:`vehicle_state_observing_parameters` for more information.

        :param String attr_name: The name of the parameter to watch (or '*' to watch all parameters).
        :param args: The callback to invoke when a change in the parameter is detected.

        """
        attr_name = attr_name.upper()
        return super(Parameters, self).add_attribute_listener(attr_name, *args, **kwargs)

    def remove_attribute_listener(self, attr_name, *args, **kwargs):
        """
        Remove a paremeter listener that was previously added using :py:func:`add_attribute_listener`.

        For example to remove the ``thr_min_callback()`` callback function:

        .. code:: python

            vehicle.parameters.remove_attribute_listener('thr_min', thr_min_callback)

        See :ref:`vehicle_state_observing_parameters` for more information.

        :param String attr_name: The parameter name that is to have an observer removed (or '*' to remove an 'all attribute' observer).
        :param args: The callback function to remove.

        """
        attr_name = attr_name.upper()
        return super(Parameters, self).remove_attribute_listener(attr_name, *args, **kwargs)

    def notify_attribute_listeners(self, attr_name, *args, **kwargs):
        attr_name = attr_name.upper()
        return super(Parameters, self).notify_attribute_listeners(attr_name, *args, **kwargs)

    def on_attribute(self, attr_name, *args, **kwargs):
        """
        Decorator for parameter listeners.

        .. note::

            There is no way to remove a listener added with this decorator. Use
            :py:func:`add_attribute_listener` if you need to be able to remove
            the :py:func:`listener <remove_attribute_listener>`.

        The callback function is invoked only when the parameter changes.

        The callback arguments are:

        * ``self`` - the associated :py:class:`Parameters`.
        * ``attr_name`` - the parameter name. This can be used to infer which parameter has triggered
          if the same callback is used for watching multiple parameters.
        * ``msg`` - the new parameter value (so you don't need to re-query the vehicle object).

        The code fragment below shows how to get callbacks for the ``THR_MIN`` parameter:

        .. code:: python

            @vehicle.parameters.on_attribute('THR_MIN')
            def decorated_thr_min_callback(self, attr_name, value):
                print " PARAMETER CALLBACK: %s changed to: %s" % (attr_name, value)

        See :ref:`vehicle_state_observing_parameters` for more information.

        :param String attr_name: The name of the parameter to watch (or '*' to watch all parameters).
        :param args: The callback to invoke when a change in the parameter is detected.

        """
        attr_name = attr_name.upper()
        return super(Parameters, self).on_attribute(attr_name, *args, **kwargs)


class Command(mavutil.mavlink.MAVLink_mission_item_message):
    """
    A waypoint object.

    This object encodes a single mission item command. The set of commands that are supported
    by ArduPilot in Copter, Plane and Rover (along with their parameters) are listed in the wiki article
    `MAVLink Mission Command Messages (MAV_CMD) <http://planner.ardupilot.com/wiki/common-mavlink-mission-command-messages-mav_cmd/>`_.

    For example, to create a `NAV_WAYPOINT <http://planner.ardupilot.com/wiki/common-mavlink-mission-command-messages-mav_cmd/#mav_cmd_nav_waypoint>`_ command:

    .. code:: python

        cmd = Command(0,0,0, mavutil.mavlink.MAV_FRAME_GLOBAL_RELATIVE_ALT,
            mavutil.mavlink.MAV_CMD_NAV_WAYPOINT, 0, 0, 0, 0, 0, 0,-34.364114, 149.166022, 30)

    :param target_system: This can be set to any value
        (DroneKit changes the value to the MAVLink ID of the connected vehicle before the command is sent).
    :param target_component: The component id if the message is intended for a particular component within the target system
        (for example, the camera). Set to zero (broadcast) in most cases.
    :param seq: The sequence number within the mission (the autopilot will reject messages sent out of sequence).
        This should be set to zero as the API will automatically set the correct value when uploading a mission.
    :param frame: The frame of reference used for the location parameters (x, y, z). In most cases this will be
        ``mavutil.mavlink.MAV_FRAME_GLOBAL_RELATIVE_ALT``, which uses the WGS84 global coordinate system for latitude and longitude, but sets altitude
        as relative to the home position in metres (home altitude = 0). For more information `see the wiki here
        <http://planner.ardupilot.com/wiki/common-mavlink-mission-command-messages-mav_cmd/#frames_of_reference>`_.
    :param command: The specific mission command (e.g. ``mavutil.mavlink.MAV_CMD_NAV_WAYPOINT``). The supported commands (and command parameters
        are listed `on the wiki <http://planner.ardupilot.com/wiki/common-mavlink-mission-command-messages-mav_cmd/>`_.
    :param current: Set to zero (not supported).
    :param autocontinue: Set to zero (not supported).
    :param param1: Command specific parameter (depends on specific `Mission Command (MAV_CMD) <http://planner.ardupilot.com/wiki/common-mavlink-mission-command-messages-mav_cmd/>`_).
    :param param2: Command specific parameter.
    :param param3: Command specific parameter.
    :param param4: Command specific parameter.
    :param x: (param5) Command specific parameter used for latitude (if relevant to command).
    :param y: (param6) Command specific parameter used for longitude (if relevant to command).
    :param z: (param7) Command specific parameter used for altitude (if relevant). The reference frame for altitude depends on the ``frame``.

    """
    pass


class CommandSequence(object):
    """
    A sequence of vehicle waypoints (a "mission").

    Operations include 'array style' indexed access to the various contained waypoints.

    The current commands/mission for a vehicle are accessed using the :py:attr:`Vehicle.commands` attribute.
    Waypoints are not downloaded from vehicle until :py:func:`download()` is called.  The download is asynchronous;
    use :py:func:`wait_ready()` to block your thread until the download is complete.
    The code to download the commands from a vehicle is shown below:

    .. code-block:: python
        :emphasize-lines: 5-10

        #Connect to a vehicle object (for example, on com14)
        vehicle = connect('com14', wait_ready=True)

        # Download the vehicle waypoints (commands). Wait until download is complete.
        cmds = vehicle.commands
        cmds.download()
        cmds.wait_ready()

    The set of commands can be changed and uploaded to the client. The changes are not guaranteed to be complete until
    :py:func:`upload() <Vehicle.commands.upload>` is called.

    .. code:: python

        cmds = vehicle.commands
        cmds.clear()
        lat = -34.364114,
        lon = 149.166022
        altitude = 30.0
        cmd = Command(0,0,0, mavutil.mavlink.MAV_FRAME_GLOBAL_RELATIVE_ALT, mavutil.mavlink.MAV_CMD_NAV_WAYPOINT,
            0, 0, 0, 0, 0, 0,
            lat, lon, altitude)
        cmds.add(cmd)
        cmds.upload()

    """

    def __init__(self, vehicle):
        self._vehicle = vehicle

    def download(self):
        '''
        Download all waypoints from the vehicle.
        The download is asynchronous. Use :py:func:`wait_ready()` to block your thread until the download is complete.
        '''
        self.wait_ready()
        self._vehicle._ready_attrs.remove('commands')
        self._vehicle._wp_loaded = False
        self._vehicle._master.waypoint_request_list_send()
        # BIG FIXME - wait for full wpt download before allowing any of the accessors to work

    def wait_ready(self, **kwargs):
        """
        Block the calling thread until waypoints have been downloaded.

        This can be called after :py:func:`download()` to block the thread until the asynchronous download is complete.
        """
        return self._vehicle.wait_ready('commands', **kwargs)

    def clear(self):
        '''
        Clear the command list.

        This command will be sent to the vehicle only after you call :py:func:`upload() <Vehicle.commands.upload>`.
        '''

        # Add home point again.
        self.wait_ready()
        home = None
        try:
            home = self._vehicle._wploader.wp(0)
        except:
            pass
        self._vehicle._wploader.clear()
        if home:
            self._vehicle._wploader.add(home, comment='Added by DroneKit')
        self._vehicle._wpts_dirty = True

    def add(self, cmd):
        '''
        Add a new command (waypoint) at the end of the command list.

        .. note::

            Commands are sent to the vehicle only after you call ::py:func:`upload() <Vehicle.commands.upload>`.

        :param Command cmd: The command to be added.
        '''
        self.wait_ready()
        self._vehicle._handler.fix_targets(cmd)
        self._vehicle._wploader.add(cmd, comment='Added by DroneKit')
        self._vehicle._wpts_dirty = True

    def upload(self):
        """
        Call ``upload()`` after :py:func:`adding <CommandSequence.add>` or :py:func:`clearing <CommandSequence.clear>` mission commands.

        After the return from ``upload()`` any writes are guaranteed to have completed (or thrown an
        exception) and future reads will see their effects.
        """
        if self._vehicle._wpts_dirty:
            self._vehicle._master.waypoint_clear_all_send()
            if self._vehicle._wploader.count() > 0:
                self._vehicle._wp_uploaded = [False] * self._vehicle._wploader.count()
                self._vehicle._master.waypoint_count_send(self._vehicle._wploader.count())
                while False in self._vehicle._wp_uploaded:
                    time.sleep(0.1)
                self._vehicle._wp_uploaded = None
            self._vehicle._wpts_dirty = False

    @property
    def count(self):
        '''
        Return number of waypoints.

        :return: The number of waypoints in the sequence.
        '''
        return max(self._vehicle._wploader.count() - 1, 0)

    @property
    def next(self):
        """
        Get the currently active waypoint number.
        """
        return self._vehicle._current_waypoint

    @next.setter
    def next(self, index):
        """
        Set a new ``next`` waypoint for the vehicle.
        """
        self._vehicle._master.waypoint_set_current_send(index)

    def __len__(self):
        '''
        Return number of waypoints.

        :return: The number of waypoints in the sequence.
        '''
        return max(self._vehicle._wploader.count() - 1, 0)

    def __getitem__(self, index):
        if isinstance(index, slice):
            return [self[ii] for ii in range(*index.indices(len(self)))]
        elif isinstance(index, int):
            item = self._vehicle._wploader.wp(index + 1)
            if not item:
                raise IndexError('Index %s out of range.' % index)
            return item
        else:
            raise TypeError('Invalid argument type.')

    def __setitem__(self, index, value):
        self._vehicle._wploader.set(value, index + 1)
        self._vehicle._wpts_dirty = True


from dronekit.mavlink import MAVConnection


def connect(ip,
            _initialize=True,
            wait_ready=None,
            status_printer=errprinter,
            vehicle_class=None,
            rate=4,
            baud=115200,
            heartbeat_timeout=30,
            source_system=255,
            use_native=False):
    """
    Returns a :py:class:`Vehicle` object connected to the address specified by string parameter ``ip``.
    Connection string parameters (``ip``) for different targets are listed in the :ref:`getting started guide <get_started_connecting>`.

    The method is usually called with ``wait_ready=True`` to ensure that vehicle parameters and (most) attributes are
    available when ``connect()`` returns.

    .. code:: python

        from dronekit import connect

        # Connect to the Vehicle using "connection string" (in this case an address on network)
        vehicle = connect('127.0.0.1:14550', wait_ready=True)

    :param String ip: :ref:`Connection string <get_started_connecting>` for target address - e.g. 127.0.0.1:14550.

    :param Bool/Array wait_ready: If ``True`` wait until all default attributes have downloaded before
        the method returns (default is ``None``).
        The default attributes to wait on are: :py:attr:`parameters`, :py:attr:`gps_0`,
        :py:attr:`armed`, :py:attr:`mode`, and :py:attr:`attitude`.

        You can also specify a named set of parameters to wait on (e.g. ``wait_ready=['system_status','mode']``).

        For more information see :py:func:`Vehicle.wait_ready <Vehicle.wait_ready>`.

    :param status_printer: Method of signature ``def status_printer(txt)`` that prints
        STATUS_TEXT messages from the Vehicle and other diagnostic information.
        By default the status information is printed to the command prompt in which the script is running.
    :param Vehicle vehicle_class: The class that will be instantiated by the ``connect()`` method.
        This can be any sub-class of ``Vehicle`` (and defaults to ``Vehicle``).
    :param int rate: Data stream refresh rate. The default is 4Hz (4 updates per second).
    :param int baud: The baud rate for the connection. The default is 115200.
    :param int heartbeat_timeout: Connection timeout value in seconds (default is 30s).
        If a heartbeat is not detected within this time an exception will be raised.
    :param int source_system: The MAVLink ID of the :py:class:`Vehicle` object returned by this method (by default 255).
    :param bool use_native: Use precompiled MAVLink parser.

        .. note::

            The returned :py:class:`Vehicle` object acts as a ground control station from the
            perspective of the connected "real" vehicle. It will process/receive messages from the real vehicle
            if they are addressed to this ``source_system`` id. Messages sent to the real vehicle are
            automatically updated to use the vehicle's ``target_system`` id.

            It is *good practice* to assign a unique id for every system on the MAVLink network.
            It is possible to configure the autopilot to only respond to guided-mode commands from a specified GCS ID.


    :returns: A connected vehicle of the type defined in ``vehicle_class`` (a superclass of :py:class:`Vehicle`).
    """

    if not vehicle_class:
        vehicle_class = Vehicle

    handler = MAVConnection(ip, baud=baud, source_system=source_system, use_native=use_native)
    vehicle = vehicle_class(handler)

    if status_printer:

        @vehicle.on_message('STATUSTEXT')
        def listener(self, name, m):
            status_printer(re.sub(r'(^|\n)', '>>> ', m.text.decode('utf-8').rstrip()))

    if _initialize:
        vehicle.initialize(rate=rate, heartbeat_timeout=heartbeat_timeout)

    if wait_ready:
        if wait_ready == True:
            vehicle.wait_ready(True)
        else:
            vehicle.wait_ready(*wait_ready)

    return vehicle<|MERGE_RESOLUTION|>--- conflicted
+++ resolved
@@ -35,6 +35,7 @@
 import copy
 import math
 import os
+import struct
 import platform
 from queue import Queue, Empty
 import re
@@ -44,20 +45,12 @@
 from threading import Thread
 import time
 import types
-<<<<<<< HEAD
 
 import monotonic
 from past.builtins import basestring
 from dronekit.util import errprinter
 
 from pymavlink import mavutil, mavwp
-=======
-import threading
-import math
-import struct
-import copy
-import collections
->>>>>>> 4d05c053
 from pymavlink.dialects.v10 import ardupilotmega
 
 
